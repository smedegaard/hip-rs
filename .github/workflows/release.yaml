name: Release

permissions:
    pull-requests: write
    contents: write

on:
    push:
        branches:
            - release

jobs:
    # Release unpublished packages.
    release-plz-release:
        name: Release-plz release
        runs-on: self-hosted
        steps:
            - name: Checkout repository
              uses: actions/checkout@v4
              with:
                  fetch-depth: 0
            - name: Run release-plz
              uses: release-plz/action@v0.5
              with:
                  command: release
              env:
                  GITHUB_TOKEN: ${{ secrets.GITHUB_TOKEN }}
                  CARGO_REGISTRY_TOKEN: ${{ secrets.CRATES_TOKEN }}

    # Create a PR with the new versions and changelog, preparing the next release.
    release-plz-pr:
        name: Release-plz PR
        runs-on: self-hosted
        concurrency:
            group: release-plz-${{ github.ref }}
            cancel-in-progress: false
        steps:
            - name: Checkout repository
              uses: actions/checkout@v4
              with:
                  fetch-depth: 0
<<<<<<< HEAD
=======
                  ref: release
>>>>>>> 94089e5a
            - name: Install Rust toolchain
              uses: dtolnay/rust-toolchain@stable
            - name: Run release-plz
              uses: release-plz/action@v0.5
              with:
<<<<<<< HEAD
=======
                  ref: release
>>>>>>> 94089e5a
                  command: release-pr
              env:
                  GITHUB_TOKEN: ${{ secrets.GITHUB_TOKEN }}
                  CARGO_REGISTRY_TOKEN: ${{ secrets.CRATES_TOKEN }}

<<<<<<< HEAD
    docs:
        runs-on: self-hosted
        steps:
            - uses: actions/checkout@v3
=======
    build_docs:
        name: Build Docs
        runs-on: ubuntu-latest
        steps:
            - name: Checkout repository
              uses: actions/checkout@v4
              with:
                  ref: release
>>>>>>> 94089e5a
            - name: Generate Docs
              run: cargo doc --no-deps --document-private-items
            - name: Add index.html
              run: |
<<<<<<< HEAD
                  echo '<meta http-equiv="refresh" content="0; url=your_crate_name/index.html">' > target/doc/index.html
            - name: Deploy
              uses: peaceiris/actions-gh-pages@v3
              with:
                  github_token: ${{ secrets.GITHUB_TOKEN }}
                  publish_dir: ./target/doc
=======
                  echo '<meta http-equiv="refresh" content="0; url=hip-rs/index.html">' > target/doc/index.html
            - name: Deploy
              uses: peaceiris/actions-gh-pages@v3
            - name: Setup Rust
              uses: dtolnay/rust-toolchain@stable
            - name: Configure cache
              uses: Swatinem/rust-cache@v2
            - name: Setup pages
              id: pages
              uses: actions/configure-pages@v5
            - name: Clean docs folder
              run: cargo clean --doc
            - name: Build docs
              run: cargo doc --no-deps
            - name: Add redirect
              run: echo '<meta http-equiv="refresh" content="0;url=hip-rs/index.html">' > target/doc/index.html
            - name: Remove lock file
              run: rm target/doc/.lock
            - name: Upload artifact
              uses: actions/upload-pages-artifact@v3
              with:
                  path: target/doc
    deploy_docs:
        name: Deploy Docs
        environment:
            name: github-pages
            url: ${{ steps.deployment.outputs.page_url }}
        runs-on: ubuntu-latest
        needs: build
        steps:
            - name: Deploy to GitHub Pages
              id: deployment
              uses: actions/deploy-pages@v4
>>>>>>> 94089e5a
<|MERGE_RESOLUTION|>--- conflicted
+++ resolved
@@ -39,30 +39,18 @@
               uses: actions/checkout@v4
               with:
                   fetch-depth: 0
-<<<<<<< HEAD
-=======
                   ref: release
->>>>>>> 94089e5a
             - name: Install Rust toolchain
               uses: dtolnay/rust-toolchain@stable
             - name: Run release-plz
               uses: release-plz/action@v0.5
               with:
-<<<<<<< HEAD
-=======
                   ref: release
->>>>>>> 94089e5a
                   command: release-pr
               env:
                   GITHUB_TOKEN: ${{ secrets.GITHUB_TOKEN }}
                   CARGO_REGISTRY_TOKEN: ${{ secrets.CRATES_TOKEN }}
 
-<<<<<<< HEAD
-    docs:
-        runs-on: self-hosted
-        steps:
-            - uses: actions/checkout@v3
-=======
     build_docs:
         name: Build Docs
         runs-on: ubuntu-latest
@@ -71,19 +59,10 @@
               uses: actions/checkout@v4
               with:
                   ref: release
->>>>>>> 94089e5a
             - name: Generate Docs
               run: cargo doc --no-deps --document-private-items
             - name: Add index.html
               run: |
-<<<<<<< HEAD
-                  echo '<meta http-equiv="refresh" content="0; url=your_crate_name/index.html">' > target/doc/index.html
-            - name: Deploy
-              uses: peaceiris/actions-gh-pages@v3
-              with:
-                  github_token: ${{ secrets.GITHUB_TOKEN }}
-                  publish_dir: ./target/doc
-=======
                   echo '<meta http-equiv="refresh" content="0; url=hip-rs/index.html">' > target/doc/index.html
             - name: Deploy
               uses: peaceiris/actions-gh-pages@v3
@@ -116,5 +95,4 @@
         steps:
             - name: Deploy to GitHub Pages
               id: deployment
-              uses: actions/deploy-pages@v4
->>>>>>> 94089e5a
+              uses: actions/deploy-pages@v4