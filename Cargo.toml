--- conflicted
+++ resolved
@@ -1,10 +1,6 @@
 [package]
 name = "hip-rs"
-<<<<<<< HEAD
-version = "0.2.0"
-=======
 version = "0.3.0"
->>>>>>> 94089e5a
 edition = "2021"
 authors = ["Anders Smedegaard Pedersen <anders@smedegaard.io>"]
 description = "A Rust wrapper for AMD's Heterogeneous-computing Interface for Portability (HIP), used for GPU interop."
